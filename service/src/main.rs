--- conflicted
+++ resolved
@@ -3,11 +3,8 @@
 use clap::{Args, Parser, ValueEnum};
 use eyre::Context;
 use sysinfo::{Pid, ProcessExt, ProcessStatus, System, SystemExt};
-<<<<<<< HEAD
 use tokio::net::TcpListener;
-=======
 use tokio::sync::oneshot::{self, error::TryRecvError, Receiver};
->>>>>>> 4a585fd9
 use tonic::transport::{Certificate, Identity};
 
 use post::pow::randomx::RandomXFlag;
@@ -233,7 +230,6 @@
         None
     };
 
-<<<<<<< HEAD
     let service = Arc::new(service);
 
     if let Some(address) = args.operator_address {
@@ -241,12 +237,8 @@
         tokio::spawn(operator::OperatorServer::run(listener, service.clone()));
     }
 
-    let client = client::ServiceClient::new(args.address, args.reconnect_interval_s, tls, service)?;
-    let client_handle = tokio::spawn(client.run());
-=======
     let client = client::ServiceClient::new(args.address, tls, service)?;
     let client_handle = tokio::spawn(client.run(args.max_retries, args.reconnect_interval_s));
->>>>>>> 4a585fd9
 
     // A channel to communicate when the blocking task should quit.
     let (term_tx, term_rx) = oneshot::channel();
